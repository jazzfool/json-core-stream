--- conflicted
+++ resolved
@@ -58,7 +58,10 @@
 
 impl<'a> Serializer<'a> {
     fn new(buf: &'a mut [u8]) -> Self {
-        Serializer { buf, current_length: 0 }
+        Serializer {
+            buf,
+            current_length: 0,
+        }
     }
 
     fn push(&mut self, c: u8) -> Result<()> {
@@ -152,9 +155,6 @@
     }};
 }
 
-<<<<<<< HEAD
-impl<'a, 'b: 'a> ser::Serializer for &'a mut Serializer<'b> {
-=======
 /// Upper-case hex for value in 0..16, encoded as ASCII bytes
 fn hex_4bit(c: u8) -> u8 {
     if c <= 9 {
@@ -169,11 +169,7 @@
     (hex_4bit(c >> 4), hex_4bit(c & 0x0F))
 }
 
-impl<'a, B> ser::Serializer for &'a mut Serializer<B>
-where
-    B: heapless::ArrayLength<u8>,
-{
->>>>>>> a0bc7e93
+impl<'a, 'b: 'a> ser::Serializer for &'a mut Serializer<'b> {
     type Ok = ();
     type Error = Error;
     type SerializeSeq = SerializeSeq<'a, 'b>;
@@ -245,13 +241,7 @@
     }
 
     fn serialize_str(self, v: &str) -> Result<Self::Ok> {
-<<<<<<< HEAD
         self.push(b'"')?;
-        self.extend_from_slice(v.as_bytes())?;
-        self.push(b'"')
-=======
-        self.buf.push(b'"')?;
-
 
         // Do escaping according to "6. MUST represent all strings (including object member names) in
         // their minimal-length UTF-8 encoding": https://gibson042.github.io/canonicaljson-spec/
@@ -268,52 +258,50 @@
         for c in v.chars() {
             match c {
                 '\\' => {
-                    self.buf.push(b'\\')?;
-                    self.buf.push(b'\\')?;
+                    self.push(b'\\')?;
+                    self.push(b'\\')?;
                 }
                 '"' => {
-                    self.buf.push(b'\\')?;
-                    self.buf.push(b'"')?;
+                    self.push(b'\\')?;
+                    self.push(b'"')?;
                 }
                 '\u{0008}' => {
-                    self.buf.push(b'\\')?;
-                    self.buf.push(b'b')?;
+                    self.push(b'\\')?;
+                    self.push(b'b')?;
                 }
                 '\u{0009}' => {
-                    self.buf.push(b'\\')?;
-                    self.buf.push(b't')?;
+                    self.push(b'\\')?;
+                    self.push(b't')?;
                 }
                 '\u{000A}' => {
-                    self.buf.push(b'\\')?;
-                    self.buf.push(b'n')?;
+                    self.push(b'\\')?;
+                    self.push(b'n')?;
                 }
                 '\u{000C}' => {
-                    self.buf.push(b'\\')?;
-                    self.buf.push(b'f')?;
+                    self.push(b'\\')?;
+                    self.push(b'f')?;
                 }
                 '\u{000D}' => {
-                    self.buf.push(b'\\')?;
-                    self.buf.push(b'r')?;
+                    self.push(b'\\')?;
+                    self.push(b'r')?;
                 }
                 '\u{0000}'..='\u{001F}' => {
-                    self.buf.push(b'\\')?;
-                    self.buf.push(b'u')?;
-                    self.buf.push(b'0')?;
-                    self.buf.push(b'0')?;
+                    self.push(b'\\')?;
+                    self.push(b'u')?;
+                    self.push(b'0')?;
+                    self.push(b'0')?;
                     let (hex1, hex2) = hex(c as u8);
-                    self.buf.push(hex1)?;
-                    self.buf.push(hex2)?;
+                    self.push(hex1)?;
+                    self.push(hex2)?;
                 }
                 _ => {
                     let encoded = c.encode_utf8(&mut encoding_tmp as &mut [u8]);
-                    self.buf.extend_from_slice(encoded.as_bytes())?;
+                    self.extend_from_slice(encoded.as_bytes())?;
                 }
             }
         }
 
-        self.buf.push(b'"')?;
-        Ok(())
->>>>>>> a0bc7e93
+        self.push(b'"')
     }
 
     fn serialize_bytes(self, _v: &[u8]) -> Result<Self::Ok> {
@@ -599,23 +587,62 @@
         assert_eq!(&*crate::to_string::<N, _>("💣").unwrap(), r#""💣""#); // 4 byte character
 
         // " and \ must be escaped
-        assert_eq!(&*crate::to_string::<N, _>("foo\"bar").unwrap(), r#""foo\"bar""#);
-        assert_eq!(&*crate::to_string::<N, _>("foo\\bar").unwrap(), r#""foo\\bar""#);
+        assert_eq!(
+            &*crate::to_string::<N, _>("foo\"bar").unwrap(),
+            r#""foo\"bar""#
+        );
+        assert_eq!(
+            &*crate::to_string::<N, _>("foo\\bar").unwrap(),
+            r#""foo\\bar""#
+        );
 
         // \b, \t, \n, \f, \r must be escaped in their two-character escaping
-        assert_eq!(&*crate::to_string::<N, _>(" \u{0008} ").unwrap(), r#"" \b ""#);
-        assert_eq!(&*crate::to_string::<N, _>(" \u{0009} ").unwrap(), r#"" \t ""#);
-        assert_eq!(&*crate::to_string::<N, _>(" \u{000A} ").unwrap(), r#"" \n ""#);
-        assert_eq!(&*crate::to_string::<N, _>(" \u{000C} ").unwrap(), r#"" \f ""#);
-        assert_eq!(&*crate::to_string::<N, _>(" \u{000D} ").unwrap(), r#"" \r ""#);
+        assert_eq!(
+            &*crate::to_string::<N, _>(" \u{0008} ").unwrap(),
+            r#"" \b ""#
+        );
+        assert_eq!(
+            &*crate::to_string::<N, _>(" \u{0009} ").unwrap(),
+            r#"" \t ""#
+        );
+        assert_eq!(
+            &*crate::to_string::<N, _>(" \u{000A} ").unwrap(),
+            r#"" \n ""#
+        );
+        assert_eq!(
+            &*crate::to_string::<N, _>(" \u{000C} ").unwrap(),
+            r#"" \f ""#
+        );
+        assert_eq!(
+            &*crate::to_string::<N, _>(" \u{000D} ").unwrap(),
+            r#"" \r ""#
+        );
 
         // U+0000 through U+001F is escaped using six-character \u00xx uppercase hexadecimal escape sequences
-        assert_eq!(&*crate::to_string::<N, _>(" \u{0000} ").unwrap(), r#"" \u0000 ""#);
-        assert_eq!(&*crate::to_string::<N, _>(" \u{0001} ").unwrap(), r#"" \u0001 ""#);
-        assert_eq!(&*crate::to_string::<N, _>(" \u{0007} ").unwrap(), r#"" \u0007 ""#);
-        assert_eq!(&*crate::to_string::<N, _>(" \u{000e} ").unwrap(), r#"" \u000E ""#);
-        assert_eq!(&*crate::to_string::<N, _>(" \u{001D} ").unwrap(), r#"" \u001D ""#);
-        assert_eq!(&*crate::to_string::<N, _>(" \u{001f} ").unwrap(), r#"" \u001F ""#);
+        assert_eq!(
+            &*crate::to_string::<N, _>(" \u{0000} ").unwrap(),
+            r#"" \u0000 ""#
+        );
+        assert_eq!(
+            &*crate::to_string::<N, _>(" \u{0001} ").unwrap(),
+            r#"" \u0001 ""#
+        );
+        assert_eq!(
+            &*crate::to_string::<N, _>(" \u{0007} ").unwrap(),
+            r#"" \u0007 ""#
+        );
+        assert_eq!(
+            &*crate::to_string::<N, _>(" \u{000e} ").unwrap(),
+            r#"" \u000E ""#
+        );
+        assert_eq!(
+            &*crate::to_string::<N, _>(" \u{001D} ").unwrap(),
+            r#"" \u001D ""#
+        );
+        assert_eq!(
+            &*crate::to_string::<N, _>(" \u{001f} ").unwrap(),
+            r#"" \u001F ""#
+        );
     }
 
     #[test]
